--- conflicted
+++ resolved
@@ -54,11 +54,7 @@
         let refresh_token = issued.refresh.clone().unwrap();
 
         let basic_authorization =
-<<<<<<< HEAD
-            base64::encode(format!("{}:{}", EXAMPLE_CLIENT_ID, EXAMPLE_PASSPHRASE));
-=======
-            STANDARD.encode(&format!("{}:{}", EXAMPLE_CLIENT_ID, EXAMPLE_PASSPHRASE));
->>>>>>> 0fee75d6
+            STANDARD.encode(format!("{}:{}", EXAMPLE_CLIENT_ID, EXAMPLE_PASSPHRASE));
         let basic_authorization = format!("Basic {}", basic_authorization);
 
         RefreshTokenSetup {
@@ -259,11 +255,7 @@
     );
     setup.registrar.register_client(client);
 
-<<<<<<< HEAD
-    let basic_authorization = base64::encode(format!("{}:{}", "PrivateClient", EXAMPLE_PASSPHRASE));
-=======
-    let basic_authorization = STANDARD.encode(&format!("{}:{}", "PrivateClient", EXAMPLE_PASSPHRASE));
->>>>>>> 0fee75d6
+    let basic_authorization = STANDARD.encode(format!("{}:{}", "PrivateClient", EXAMPLE_PASSPHRASE));
     let basic_authorization = format!("Basic {}", basic_authorization);
 
     let authenticated = CraftedRequest {
