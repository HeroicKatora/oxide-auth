--- conflicted
+++ resolved
@@ -49,11 +49,7 @@
         registrar.register_client(client);
 
         let basic_authorization =
-<<<<<<< HEAD
-            base64::encode(format!("{}:{}", EXAMPLE_CLIENT_ID, EXAMPLE_PASSPHRASE));
-=======
-            STANDARD.encode(&format!("{}:{}", EXAMPLE_CLIENT_ID, EXAMPLE_PASSPHRASE));
->>>>>>> 0fee75d6
+            STANDARD.encode(format!("{}:{}", EXAMPLE_CLIENT_ID, EXAMPLE_PASSPHRASE));
 
         AccessTokenSetup {
             registrar,
@@ -88,11 +84,7 @@
         registrar.register_client(client);
 
         let basic_authorization =
-<<<<<<< HEAD
-            base64::encode(format!("{}:{}", EXAMPLE_CLIENT_ID, EXAMPLE_PASSPHRASE));
-=======
-            STANDARD.encode(&format!("{}:{}", EXAMPLE_CLIENT_ID, EXAMPLE_PASSPHRASE));
->>>>>>> 0fee75d6
+            STANDARD.encode(format!("{}:{}", EXAMPLE_CLIENT_ID, EXAMPLE_PASSPHRASE));
 
         AccessTokenSetup {
             registrar,
@@ -293,11 +285,7 @@
         ),
         auth: Some(
             "Basic ".to_string()
-<<<<<<< HEAD
-                + &base64::encode(format!("{}:{}", "SomeOtherClient", EXAMPLE_PASSPHRASE)),
-=======
-                + &STANDARD.encode(&format!("{}:{}", "SomeOtherClient", EXAMPLE_PASSPHRASE)),
->>>>>>> 0fee75d6
+                + &STANDARD.encode(format!("{}:{}", "SomeOtherClient", EXAMPLE_PASSPHRASE)),
         ),
     };
 
@@ -342,11 +330,7 @@
         ),
         auth: Some(
             "Basic ".to_string()
-<<<<<<< HEAD
-                + &base64::encode(format!("{}:{}", EXAMPLE_CLIENT_ID, "NotTheRightPassphrase")),
-=======
-                + &STANDARD.encode(&format!("{}:{}", EXAMPLE_CLIENT_ID, "NotTheRightPassphrase")),
->>>>>>> 0fee75d6
+                + &STANDARD.encode(format!("{}:{}", EXAMPLE_CLIENT_ID, "NotTheRightPassphrase")),
         ),
     };
 
@@ -368,11 +352,7 @@
             .iter()
             .to_single_value_query(),
         ),
-<<<<<<< HEAD
-        auth: Some("Basic ".to_string() + &base64::encode(format!("{}:{}", EXAMPLE_CLIENT_ID, ""))),
-=======
-        auth: Some("Basic ".to_string() + &STANDARD.encode(&format!("{}:{}", EXAMPLE_CLIENT_ID, ""))),
->>>>>>> 0fee75d6
+        auth: Some("Basic ".to_string() + &STANDARD.encode(format!("{}:{}", EXAMPLE_CLIENT_ID, ""))),
     };
 
     setup.test_simple_error(empty_password);
