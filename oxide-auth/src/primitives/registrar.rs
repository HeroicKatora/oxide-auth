//! Registrars administer a database of known clients.
//!
//! It will govern their redirect urls and allowed scopes to request tokens for. When an oauth
//! request turns up, it is the registrars duty to verify the requested scope and redirect url for
//! consistency in the permissions granted and urls registered.
use super::scope::Scope;

use std::collections::HashMap;
use std::borrow::Cow;
use std::cmp;
use std::fmt;
use std::rc::Rc;
use std::sync::{Arc, MutexGuard, RwLockWriteGuard};

use serde::{Deserialize, Serialize};
use url::{Url, ParseError as ParseUrlError};

/// Registrars provie a way to interact with clients.
///
/// Most importantly, they determine defaulted parameters for a request as well as the validity
/// of provided parameters. In general, implementations of this trait will probably offer an
/// interface for registering new clients. This interface is not covered by this library.
pub trait Registrar {
    /// Determine the allowed scope and redirection url for the client. The registrar may override
    /// the scope entirely or simply substitute a default scope in case none is given. Redirection
    /// urls should be matched verbatim, not partially.
    fn bound_redirect<'a>(&self, bound: ClientUrl<'a>) -> Result<BoundClient<'a>, RegistrarError>;

    /// Finish the negotiations with the registrar.
    ///
    /// The registrar is responsible for choosing the appropriate scope for the client. In the most
    /// simple case, it will always choose some default scope for the client, regardless of its
    /// wish. The standard permits this but requires the client to be notified of the resulting
    /// scope of the token in such a case, when it retrieves its token via the access token
    /// request.
    ///
    /// Another common strategy is to set a default scope or return the intersection with another
    /// scope.
    fn negotiate(&self, client: BoundClient, scope: Option<Scope>) -> Result<PreGrant, RegistrarError>;

    /// Try to login as client with some authentication.
    fn check(&self, client_id: &str, passphrase: Option<&[u8]>) -> Result<(), RegistrarError>;
}

/// An url that has been registered.
///
/// There are two ways to create this url:
///
/// 1. By supplying a string to match _exactly_
/// 2. By an URL which needs to match semantically.
#[non_exhaustive]
#[derive(Clone, Debug, PartialEq, Eq, Serialize, Deserialize)]
pub enum RegisteredUrl {
    /// An exact URL that must be match literally when the client uses it.
    ///
    /// The string still needs to form a valid URL. See the documentation of [`ExactUrl`] for more
    /// information on when to use this variant and guarantees.
    ///
    /// [`ExactUrl`]: struct.ExactUrl.html
    Exact(ExactUrl),
    /// An URL that needs to match the redirect URL semantically.
    Semantic(Url),
    /// Same as [`Exact`] variant, except where the redirect URL has the host
    /// `localhost`, where it compares semantically ignoring the port. This matches the
    /// [IETF recommendations].
    ///
    /// [`Exact`]: Self::Exact
    /// [IETF recommendations]: https://tools.ietf.org/html/draft-ietf-oauth-security-topics-16#section-2.1
    IgnorePortOnLocalhost(IgnoreLocalPortUrl),
}

/// A redirect URL that must be matched exactly by the client.
///
/// Semantically these URLs are all the same:
///
/// * `https://client.example/oauth2/redirect`
/// * `https://client.example/oauth2/redirect/`
/// * `https://client.example/oauth2/../oauth2/redirect/`
/// * `https://client.example:443/oauth2/redirect`
///
/// When the URL is parsed then typically one canonical form is chosen by the parsing library. When
/// a string comparison is done then all other do not match the expected value that was originally
/// passed to the registration. This type always stores the original string instead.
///
/// The comparison is done character-by-character, i.e. it's not constant time. While this entry is
/// not sensitive like a password, it is reasonable for a server to e.g. apply bloom filters or
/// store an URL in a compressed form such as a hash. However, such a transition would not be
/// possible if clients are allowed to provide any semantically matching URL as there are
/// infinitely many with different hashes. (Note: a hashed form of URL storage is not currently
/// supported).
#[derive(Clone, Debug, PartialEq, Eq, Serialize)]
pub struct ExactUrl(String);

impl<'de> Deserialize<'de> for ExactUrl {
    fn deserialize<D>(deserializer: D) -> Result<Self, D::Error>
    where
        D: serde::Deserializer<'de>,
    {
        let string: &str = Deserialize::deserialize(deserializer)?;
        core::str::FromStr::from_str(&string).map_err(serde::de::Error::custom)
    }
}

/// A redirect URL that ignores port where host is `localhost`.
///
/// This struct handle the following URLs as they are the same, because they all have the host
/// `localhost`.
///
/// * `http://localhost/oath2/redirect`
/// * `http://localhost:8000/oath2/redirect`
/// * `http://localhost:8080/oath2/redirect`
///
/// However the URLs bellow are treated as different, because they does not have the host
/// `localhost`
///
/// * `http://example.com/oath2/redirect`
/// * `http://example.com:8000/oath2/redirect`
/// * `http://example.com:8080/oath2/redirect`
///
/// The comparison for localhost URLs is done by segmenting the URL string in two parts: before and
/// after the port; and comparing character-by-character on each part. For other URLs the
/// comparison is done the same way [`ExactUrl`] does.
///
/// # Note
///
/// Local host ips (e.g. 127.0.0.1, [::1]) are treated as non-localhosts, so their ports are
/// considered.
///
/// [`ExactUrl`]: ExactUrl
#[derive(Clone, Debug, PartialEq, Eq)]
pub struct IgnoreLocalPortUrl(IgnoreLocalPortUrlInternal);

#[derive(Clone, Debug, PartialEq, Eq)]
enum IgnoreLocalPortUrlInternal {
    Exact(String),
    Local(Url),
}

impl Serialize for IgnoreLocalPortUrl {
    fn serialize<S>(&self, serializer: S) -> Result<S::Ok, S::Error>
    where
        S: serde::Serializer,
    {
        serializer.serialize_str(self.as_str())
    }
}

impl<'de> Deserialize<'de> for IgnoreLocalPortUrl {
    fn deserialize<D>(deserializer: D) -> Result<Self, D::Error>
    where
        D: serde::Deserializer<'de>,
    {
        let string: &str = Deserialize::deserialize(deserializer)?;
        Self::new(string).map_err(serde::de::Error::custom)
    }
}

/// A pair of `client_id` and an optional `redirect_uri`.
///
/// Such a pair is received in an Authorization Code Request. A registrar which allows multiple
/// urls per client can use the optional parameter to choose the correct url. A prominent example
/// is a native client which uses opens a local port to receive the redirect. Since it can not
/// necessarily predict the port, the open port needs to be communicated to the server (Note: this
/// mechanism is not provided by the simple `ClientMap` implementation).
#[derive(Clone, Debug)]
pub struct ClientUrl<'a> {
    /// The identifier indicated
    pub client_id: Cow<'a, str>,

    /// The parsed url, if any.
    pub redirect_uri: Option<Cow<'a, ExactUrl>>,
}

/// A client and its chosen redirection endpoint.
///
/// This instance can be used to complete parameter negotiation with the registrar. In the simplest
/// case this only includes agreeing on a scope allowed for the client.
#[derive(Clone, Debug)]
pub struct BoundClient<'a> {
    /// The identifier of the client, moved from the request.
    pub client_id: Cow<'a, str>,

    /// The chosen redirection endpoint url, moved from the request or overwritten.
    pub redirect_uri: Cow<'a, RegisteredUrl>,
}

/// These are the parameters presented to the resource owner when confirming or denying a grant
/// request. Together with the owner_id and a computed expiration time stamp, this will form a
/// grant of some sort. In the case of the authorization code grant flow, it will be an
/// authorization code at first, which can be traded for an access code by the client acknowledged.
#[derive(Clone, Debug, PartialEq, Eq)]
pub struct PreGrant {
    /// The registered client id.
    pub client_id: String,

    /// The redirection url associated with the above client.
    pub redirect_uri: RegisteredUrl,

    /// A scope admissible for the above client.
    pub scope: Scope,
}

/// Handled responses from a registrar.
#[derive(Clone, Debug)]
pub enum RegistrarError {
    /// One of several different causes that should be indistiguishable.
    ///
    /// * Indicates an entirely unknown client.
    /// * The client is not authorized.
    /// * The redirection url was not the registered one.  It is generally advisable to perform an
    ///   exact match on the url, to prevent injection of bad query parameters for example but not
    ///   strictly required.
    ///
    /// These should be indistiguishable to avoid security problems.
    Unspecified,

    /// Something went wrong with this primitive that has no security reason.
    PrimitiveError,
}

/// Clients are registered users of authorization tokens.
///
/// There are two types of clients, public and confidential. Public clients operate without proof
/// of identity while confidential clients are granted additional assertions on their communication
/// with the servers. They might be allowed more freedom as they are harder to impersonate.
// TODO(from #29): allow verbatim urls. Parsing to Url instigates some normalization making the
// string representation less predictable. A verbatim url would allow comparing the `redirect_uri`
// parameter with simple string comparison, a potential speedup.
// TODO: there is no more an apparent reason for this to be a strictly owning struct.
#[derive(Clone, Debug)]
pub struct Client {
    client_id: String,
    redirect_uri: RegisteredUrl,
    additional_redirect_uris: Vec<RegisteredUrl>,
    default_scope: Scope,
    client_type: ClientType,
}

/// A client whose credentials have been wrapped by a password policy.
///
/// This provides a standard encoding for `Registrars` who wish to store their clients and makes it
/// possible to test password policies.
#[derive(Clone, Debug, Serialize, Deserialize)]
pub struct EncodedClient {
    /// The id of this client. If this is was registered at a `Registrar`, this should be a key
    /// to the instance.
    pub client_id: String,

    /// The registered redirect uri.
    /// Unlike `additional_redirect_uris`, this is registered as the default redirect uri
    /// and will be replaced if, for example, no `redirect_uri` is specified in the request parameter.
    pub redirect_uri: RegisteredUrl,

    /// The redirect uris that can be registered in addition to the `redirect_uri`.
    /// If you want to register multiple redirect uris, register them together with `redirect_uri`.
    pub additional_redirect_uris: Vec<RegisteredUrl>,

    /// The scope the client gets if none was given.
    pub default_scope: Scope,

    /// The authentication data.
    pub encoded_client: ClientType,
}

/// Recombines an `EncodedClient` and a  `PasswordPolicy` to check authentication.
pub struct RegisteredClient<'a> {
    client: &'a EncodedClient,
    policy: &'a dyn PasswordPolicy,
}

/// Enumeration of the two defined client types.
#[derive(Clone, Serialize, Deserialize)]
pub enum ClientType {
    /// A public client with no authentication information.
    Public,

    /// A confidential client who needs to be authenticated before communicating.
    Confidential {
        /// Byte data encoding the password authentication under the used policy.
        passdata: Vec<u8>,
    },
}

impl fmt::Debug for ClientType {
    fn fmt(&self, f: &mut fmt::Formatter) -> Result<(), fmt::Error> {
        match self {
            ClientType::Public => write!(f, "<public>"),
            ClientType::Confidential { .. } => write!(f, "<confidential>"),
        }
    }
}

impl RegisteredUrl {
    /// View the url as a string.
    pub fn as_str(&self) -> &str {
        match self {
            RegisteredUrl::Exact(exact) => &exact.0,
            RegisteredUrl::Semantic(url) => url.as_str(),
            RegisteredUrl::IgnorePortOnLocalhost(url) => url.as_str(),
        }
    }

    /// Turn the url into a semantic `Url`.
    pub fn to_url(&self) -> Url {
        match self {
            RegisteredUrl::Exact(exact) => exact.to_url(),
            RegisteredUrl::Semantic(url) => url.clone(),
            RegisteredUrl::IgnorePortOnLocalhost(url) => url.to_url(),
        }
    }

    /// Turn the url into a semantic `Url`.
    pub fn into_url(self) -> Url {
        self.into()
    }
}

impl From<Url> for RegisteredUrl {
    fn from(url: Url) -> Self {
        RegisteredUrl::Semantic(url)
    }
}

impl From<ExactUrl> for RegisteredUrl {
    fn from(url: ExactUrl) -> Self {
        RegisteredUrl::Exact(url)
    }
}

impl From<IgnoreLocalPortUrl> for RegisteredUrl {
    fn from(url: IgnoreLocalPortUrl) -> Self {
        RegisteredUrl::IgnorePortOnLocalhost(url)
    }
}

impl From<RegisteredUrl> for Url {
    fn from(url: RegisteredUrl) -> Self {
        match url {
            RegisteredUrl::Exact(exact) => exact.0.parse().expect("was validated"),
            RegisteredUrl::Semantic(url) => url,
            RegisteredUrl::IgnorePortOnLocalhost(url) => url.to_url(),
        }
    }
}

/// Compares the registered url as an exact string if it was registered as exact, otherwise
/// semantically.
impl cmp::PartialEq<ExactUrl> for RegisteredUrl {
    fn eq(&self, exact: &ExactUrl) -> bool {
        match self {
            RegisteredUrl::Exact(url) => url == exact,
            RegisteredUrl::Semantic(url) => *url == exact.to_url(),
            RegisteredUrl::IgnorePortOnLocalhost(url) => url == &IgnoreLocalPortUrl::from(exact),
        }
    }
}

impl cmp::PartialEq<IgnoreLocalPortUrl> for RegisteredUrl {
    fn eq(&self, ign_lport: &IgnoreLocalPortUrl) -> bool {
        match self {
            RegisteredUrl::Exact(url) => ign_lport == &IgnoreLocalPortUrl::from(url),
            RegisteredUrl::Semantic(url) => ign_lport == &IgnoreLocalPortUrl::from(url.clone()),
            RegisteredUrl::IgnorePortOnLocalhost(url) => ign_lport == url,
        }
    }
}

/// Compares the registered url semantically.
impl cmp::PartialEq<Url> for RegisteredUrl {
    fn eq(&self, semantic: &Url) -> bool {
        self.to_url() == *semantic
    }
}

impl fmt::Display for RegisteredUrl {
    fn fmt(&self, f: &mut fmt::Formatter) -> fmt::Result {
        match self {
            RegisteredUrl::Exact(url) => write!(f, "{}", url.to_url()),
            RegisteredUrl::Semantic(url) => write!(f, "{}", url),
            RegisteredUrl::IgnorePortOnLocalhost(url) => write!(f, "{}", url.to_url()),
        }
    }
}

impl ExactUrl {
    /// Try to create an exact url from a string.
    pub fn new(url: String) -> Result<Self, ParseUrlError> {
        let _: Url = url.parse()?;
        Ok(ExactUrl(url))
    }

    /// View the url as a string.
    pub fn as_str(&self) -> &str {
        &self.0
    }

    /// Turn the url into a semantic `Url`.
    pub fn to_url(&self) -> Url {
        // TODO: maybe we should store the parsing result?
        self.0.parse().expect("was validated")
    }
}

impl core::str::FromStr for ExactUrl {
    type Err = ParseUrlError;
    fn from_str(st: &str) -> Result<Self, Self::Err> {
        let _: Url = st.parse()?;
        Ok(ExactUrl(st.to_string()))
    }
}

impl IgnoreLocalPortUrl {
    /// Try to create a url that ignores port where host is localhost
    pub fn new<'a, S: Into<Cow<'a, str>>>(url: S) -> Result<Self, ParseUrlError> {
        let url: Cow<'a, str> = url.into();
        let mut parsed: Url = url.parse()?;
        match parsed.host_str() {
            Some("localhost") => {
                let _ = parsed.set_port(None);
                Ok(IgnoreLocalPortUrl(IgnoreLocalPortUrlInternal::Local(parsed)))
            }
            _ => Ok(IgnoreLocalPortUrl(IgnoreLocalPortUrlInternal::Exact(
                url.into_owned(),
            ))),
        }
    }

    /// View the url as a string.
    pub fn as_str(&self) -> &str {
        match &self.0 {
            IgnoreLocalPortUrlInternal::Exact(url) => url.as_str(),
            IgnoreLocalPortUrlInternal::Local(url) => url.as_str(),
        }
    }

    /// Turn the url into a semantic `Url`.
    pub fn to_url(&self) -> Url {
        // TODO: maybe we should store the parsing result?
        match &self.0 {
            IgnoreLocalPortUrlInternal::Exact(url) => url.parse().expect("was validated"),
            IgnoreLocalPortUrlInternal::Local(url) => url.clone(),
        }
    }
}

impl From<ExactUrl> for IgnoreLocalPortUrl {
    #[inline]
    fn from(exact_url: ExactUrl) -> Self {
        IgnoreLocalPortUrl::new(exact_url.0).expect("was validated")
    }
}

impl<'e> From<&'e ExactUrl> for IgnoreLocalPortUrl {
    #[inline]
    fn from(exact_url: &'e ExactUrl) -> Self {
        IgnoreLocalPortUrl::new(exact_url.as_str()).expect("was validated")
    }
}

impl From<Url> for IgnoreLocalPortUrl {
    fn from(mut url: Url) -> Self {
        if url.host_str() == Some("localhost") {
            // Ignore the case where we cannot set the port.
            // > URL cannot be a base
            // > it does not have a host
            // > it has the file scheme
            let _ = url.set_port(None);
            IgnoreLocalPortUrl(IgnoreLocalPortUrlInternal::Local(url))
        } else {
            IgnoreLocalPortUrl(IgnoreLocalPortUrlInternal::Exact(url.into()))
        }
    }
}

impl core::str::FromStr for IgnoreLocalPortUrl {
    type Err = ParseUrlError;
    #[inline]
    fn from_str(st: &str) -> Result<Self, Self::Err> {
        IgnoreLocalPortUrl::new(st)
    }
}

impl Client {
    /// Create a public client.
    pub fn public(client_id: &str, redirect_uri: RegisteredUrl, default_scope: Scope) -> Client {
        Client {
            client_id: client_id.to_string(),
            redirect_uri,
            additional_redirect_uris: vec![],
            default_scope,
            client_type: ClientType::Public,
        }
    }

    /// Create a confidential client.
    pub fn confidential(
        client_id: &str, redirect_uri: RegisteredUrl, default_scope: Scope, passphrase: &[u8],
    ) -> Client {
        Client {
            client_id: client_id.to_string(),
            redirect_uri,
            additional_redirect_uris: vec![],
            default_scope,
            client_type: ClientType::Confidential {
                passdata: passphrase.to_owned(),
            },
        }
    }

    /// Add additional redirect uris.
    pub fn with_additional_redirect_uris(mut self, uris: Vec<RegisteredUrl>) -> Self {
        self.additional_redirect_uris = uris;
        self
    }

    /// Obscure the clients authentication data.
    ///
    /// This could apply a one-way function to the passphrase using an adequate password hashing
    /// method. The resulting passdata is then used for validating authentication details provided
    /// when later reasserting the identity of a client.
    pub fn encode(self, policy: &dyn PasswordPolicy) -> EncodedClient {
        let encoded_client = match self.client_type {
            ClientType::Public => ClientType::Public,
            ClientType::Confidential { passdata: passphrase } => ClientType::Confidential {
                passdata: policy.store(&self.client_id, &passphrase),
            },
        };

        EncodedClient {
            client_id: self.client_id,
            redirect_uri: self.redirect_uri,
            additional_redirect_uris: self.additional_redirect_uris,
            default_scope: self.default_scope,
            encoded_client,
        }
    }
}

impl<'a> RegisteredClient<'a> {
    /// Binds a client and a policy reference together.
    ///
    /// The policy should be the same or equivalent to the policy used to create the encoded client
    /// data, as otherwise authentication will obviously not work.
    pub fn new(client: &'a EncodedClient, policy: &'a dyn PasswordPolicy) -> Self {
        RegisteredClient { client, policy }
    }

    /// Try to authenticate with the client and passphrase. This check will success if either the
    /// client is public and no passphrase was provided or if the client is confidential and the
    /// passphrase matches.
    pub fn check_authentication(&self, passphrase: Option<&[u8]>) -> Result<(), RegistrarError> {
        match (passphrase, &self.client.encoded_client) {
            (None, &ClientType::Public) => Ok(()),
            (Some(provided), &ClientType::Confidential { passdata: ref stored }) => {
                self.policy.check(&self.client.client_id, provided, stored)
            }
            _ => Err(RegistrarError::Unspecified),
        }
    }
}

impl cmp::PartialOrd<Self> for PreGrant {
    /// `PreGrant` is compared by scope if `client_id` and `redirect_uri` are equal.
    fn partial_cmp(&self, rhs: &PreGrant) -> Option<cmp::Ordering> {
        if (&self.client_id, &self.redirect_uri) != (&rhs.client_id, &rhs.redirect_uri) {
            None
        } else {
            self.scope.partial_cmp(&rhs.scope)
        }
    }
}

/// Determines how passphrases are stored and checked.
///
/// The provided library implementation is based on `Argon2`.
pub trait PasswordPolicy: Send + Sync {
    /// Transform the passphrase so it can be stored in the confidential client.
    fn store(&self, client_id: &str, passphrase: &[u8]) -> Vec<u8>;

    /// Check if the stored data corresponds to that of the client id and passphrase.
    fn check(&self, client_id: &str, passphrase: &[u8], stored: &[u8]) -> Result<(), RegistrarError>;
}

#[cfg(feature = "argon2")]
pub use self::argon2::Argon2;

<<<<<<< HEAD
#[cfg(feature = "argon2")]
mod argon2 {
    use argon2::Config;
    use rand::{thread_rng, RngCore};
=======
impl PasswordPolicy for Argon2 {
    fn store(&self, client_id: &str, passphrase: &[u8]) -> Vec<u8> {
        let config = Config {
            ad: client_id.as_bytes(),
            secret: &[],
            ..Config::rfc9106_low_mem()
        };
>>>>>>> 0fee75d6

    use super::{PasswordPolicy, RegistrarError};

    /// Store passwords using `Argon2` to derive the stored value.
    #[derive(Clone, Debug, Default)]
    pub struct Argon2 {
        _private: (),
    }

    impl PasswordPolicy for Argon2 {
        fn store(&self, client_id: &str, passphrase: &[u8]) -> Vec<u8> {
            let mut config = Config::default();
            config.ad = client_id.as_bytes();
            config.secret = &[];

            let mut salt = vec![0; 32];
            thread_rng()
                .try_fill_bytes(salt.as_mut_slice())
                .expect("Failed to generate password salt");

            let encoded = argon2::hash_encoded(passphrase, &salt, &config);
            encoded.unwrap().as_bytes().to_vec()
        }

        fn check(
            &self, client_id: &str, passphrase: &[u8], stored: &[u8],
        ) -> Result<(), RegistrarError> {
            let hash = String::from_utf8(stored.to_vec()).map_err(|_| RegistrarError::PrimitiveError)?;
            let valid = argon2::verify_encoded_ext(&hash, passphrase, &[], client_id.as_bytes())
                .map_err(|_| RegistrarError::PrimitiveError)?;
            match valid {
                true => Ok(()),
                false => Err(RegistrarError::Unspecified),
            }
        }
    }
}

///////////////////////////////////////////////////////////////////////////////////////////////////
//                             Standard Implementations of Registrars                            //
///////////////////////////////////////////////////////////////////////////////////////////////////

/// A very simple, in-memory hash map of client ids to Client entries.
pub struct ClientMap {
    clients: HashMap<String, EncodedClient>,
    password_policy: Box<dyn PasswordPolicy>,
}

impl ClientMap {
    /// Create an empty map without any clients in it.
    pub fn new<P: PasswordPolicy + 'static>(password_policy: P) -> ClientMap {
        ClientMap {
            clients: HashMap::default(),
            password_policy: Box::new(password_policy),
        }
    }

    /// Insert or update the client record.
    pub fn register_client(&mut self, client: Client) {
        self.clients
            .insert(client.client_id.clone(), client.encode(&*self.password_policy));
    }

    /// Change how passwords are encoded while stored.
    pub fn set_password_policy<P: PasswordPolicy + 'static>(&mut self, new_policy: P) {
        self.password_policy = Box::new(new_policy)
    }
}

impl Extend<Client> for ClientMap {
    fn extend<I>(&mut self, iter: I)
    where
        I: IntoIterator<Item = Client>,
    {
        iter.into_iter().for_each(|client| self.register_client(client))
    }
}

impl Registrar for ClientMap {
    fn bound_redirect<'a>(&self, bound: ClientUrl<'a>) -> Result<BoundClient<'a>, RegistrarError> {
        let client = match self.clients.get(bound.client_id.as_ref()) {
            None => return Err(RegistrarError::Unspecified),
            Some(stored) => stored,
        };

        // Perform exact matching as motivated in the rfc
        let registered_url = match bound.redirect_uri {
            None => client.redirect_uri.clone(),
            Some(ref url) => {
                let original = std::iter::once(&client.redirect_uri);
                let alternatives = client.additional_redirect_uris.iter();
                if let Some(registered) = original
                    .chain(alternatives)
                    .find(|&registered| *registered == *url.as_ref())
                {
                    registered.clone()
                } else {
                    return Err(RegistrarError::Unspecified);
                }
            }
        };

        Ok(BoundClient {
            client_id: bound.client_id,
            redirect_uri: Cow::Owned(registered_url),
        })
    }

    /// Always overrides the scope with a default scope.
    fn negotiate(&self, bound: BoundClient, _scope: Option<Scope>) -> Result<PreGrant, RegistrarError> {
        let client = self
            .clients
            .get(bound.client_id.as_ref())
            .expect("Bound client appears to not have been constructed with this registrar");
        Ok(PreGrant {
            client_id: bound.client_id.into_owned(),
            redirect_uri: bound.redirect_uri.into_owned(),
            scope: client.default_scope.clone(),
        })
    }

    fn check(&self, client_id: &str, passphrase: Option<&[u8]>) -> Result<(), RegistrarError> {
        self.clients
            .get(client_id)
            .ok_or(RegistrarError::Unspecified)
            .and_then(|client| {
                RegisteredClient::new(client, &*self.password_policy).check_authentication(passphrase)
            })?;

        Ok(())
    }
}

impl<'s, R: Registrar + ?Sized> Registrar for &'s R {
    fn bound_redirect<'a>(&self, bound: ClientUrl<'a>) -> Result<BoundClient<'a>, RegistrarError> {
        (**self).bound_redirect(bound)
    }

    fn negotiate(&self, bound: BoundClient, scope: Option<Scope>) -> Result<PreGrant, RegistrarError> {
        (**self).negotiate(bound, scope)
    }

    fn check(&self, client_id: &str, passphrase: Option<&[u8]>) -> Result<(), RegistrarError> {
        (**self).check(client_id, passphrase)
    }
}

impl<'s, R: Registrar + ?Sized> Registrar for &'s mut R {
    fn bound_redirect<'a>(&self, bound: ClientUrl<'a>) -> Result<BoundClient<'a>, RegistrarError> {
        (**self).bound_redirect(bound)
    }

    fn negotiate(&self, bound: BoundClient, scope: Option<Scope>) -> Result<PreGrant, RegistrarError> {
        (**self).negotiate(bound, scope)
    }

    fn check(&self, client_id: &str, passphrase: Option<&[u8]>) -> Result<(), RegistrarError> {
        (**self).check(client_id, passphrase)
    }
}

impl<R: Registrar + ?Sized> Registrar for Box<R> {
    fn bound_redirect<'a>(&self, bound: ClientUrl<'a>) -> Result<BoundClient<'a>, RegistrarError> {
        (**self).bound_redirect(bound)
    }

    fn negotiate(&self, bound: BoundClient, scope: Option<Scope>) -> Result<PreGrant, RegistrarError> {
        (**self).negotiate(bound, scope)
    }

    fn check(&self, client_id: &str, passphrase: Option<&[u8]>) -> Result<(), RegistrarError> {
        (**self).check(client_id, passphrase)
    }
}

impl<R: Registrar + ?Sized> Registrar for Rc<R> {
    fn bound_redirect<'a>(&self, bound: ClientUrl<'a>) -> Result<BoundClient<'a>, RegistrarError> {
        (**self).bound_redirect(bound)
    }

    fn negotiate(&self, bound: BoundClient, scope: Option<Scope>) -> Result<PreGrant, RegistrarError> {
        (**self).negotiate(bound, scope)
    }

    fn check(&self, client_id: &str, passphrase: Option<&[u8]>) -> Result<(), RegistrarError> {
        (**self).check(client_id, passphrase)
    }
}

impl<R: Registrar + ?Sized> Registrar for Arc<R> {
    fn bound_redirect<'a>(&self, bound: ClientUrl<'a>) -> Result<BoundClient<'a>, RegistrarError> {
        (**self).bound_redirect(bound)
    }

    fn negotiate(&self, bound: BoundClient, scope: Option<Scope>) -> Result<PreGrant, RegistrarError> {
        (**self).negotiate(bound, scope)
    }

    fn check(&self, client_id: &str, passphrase: Option<&[u8]>) -> Result<(), RegistrarError> {
        (**self).check(client_id, passphrase)
    }
}

impl<'s, R: Registrar + ?Sized + 's> Registrar for MutexGuard<'s, R> {
    fn bound_redirect<'a>(&self, bound: ClientUrl<'a>) -> Result<BoundClient<'a>, RegistrarError> {
        (**self).bound_redirect(bound)
    }

    fn negotiate(&self, bound: BoundClient, scope: Option<Scope>) -> Result<PreGrant, RegistrarError> {
        (**self).negotiate(bound, scope)
    }

    fn check(&self, client_id: &str, passphrase: Option<&[u8]>) -> Result<(), RegistrarError> {
        (**self).check(client_id, passphrase)
    }
}

impl<'s, R: Registrar + ?Sized + 's> Registrar for RwLockWriteGuard<'s, R> {
    fn bound_redirect<'a>(&self, bound: ClientUrl<'a>) -> Result<BoundClient<'a>, RegistrarError> {
        (**self).bound_redirect(bound)
    }

    fn negotiate(&self, bound: BoundClient, scope: Option<Scope>) -> Result<PreGrant, RegistrarError> {
        (**self).negotiate(bound, scope)
    }

    fn check(&self, client_id: &str, passphrase: Option<&[u8]>) -> Result<(), RegistrarError> {
        (**self).check(client_id, passphrase)
    }
}

#[cfg(test)]
mod tests {
    use super::*;

    struct NoopPasswordPolicy;

    impl PasswordPolicy for NoopPasswordPolicy {
        fn check(
            &self, client_id: &str, passphrase: &[u8], stored: &[u8],
        ) -> Result<(), RegistrarError> {
            let other = self.store(client_id, passphrase);
            (other == stored).then_some(()).ok_or(RegistrarError::Unspecified)
        }

        fn store(&self, client_id: &str, passphrase: &[u8]) -> Vec<u8> {
            let mut acc = client_id.as_bytes().to_vec();
            acc.extend_from_slice(passphrase);
            acc
        }
    }

    /// A test suite for registrars which support simple registrations of arbitrary clients
    #[allow(dead_code)]
    pub fn simple_test_suite<Reg, RegFn>(registrar: &mut Reg, register: RegFn)
    where
        Reg: Registrar,
        RegFn: Fn(&mut Reg, Client),
    {
        let public_id = "PrivateClientId";
        let client_url = "https://example.com";

        let private_id = "PublicClientId";
        let private_passphrase = b"WOJJCcS8WyS2aGmJK6ZADg==";

        let public_client = Client::public(
            public_id,
            client_url.parse::<Url>().unwrap().into(),
            "default".parse().unwrap(),
        );

        register(registrar, public_client);

        {
            registrar
                .check(public_id, None)
                .expect("Authorization of public client has changed");
            registrar
                .check(public_id, Some(b""))
                .err()
                .expect("Authorization with password succeeded");
        }

        let private_client = Client::confidential(
            private_id,
            client_url.parse::<Url>().unwrap().into(),
            "default".parse().unwrap(),
            private_passphrase,
        );

        register(registrar, private_client);

        {
            registrar
                .check(private_id, Some(private_passphrase))
                .expect("Authorization with right password did not succeed");
            registrar
                .check(private_id, Some(b"Not the private passphrase"))
                .err()
                .expect("Authorization succeed with wrong password");
        }
    }

    #[test]
    #[cfg(feature = "argon2")]
    fn public_client() {
        let policy = Argon2::default();
        let client = Client::public(
            "ClientId",
            "https://example.com".parse::<Url>().unwrap().into(),
            "default".parse().unwrap(),
        )
        .encode(&policy);
        let client = RegisteredClient::new(&client, &policy);

        // Providing no authentication data is ok
        assert!(client.check_authentication(None).is_ok());
        // Any authentication data is a fail
        assert!(client.check_authentication(Some(b"")).is_err());
    }

    #[test]
    #[cfg(feature = "argon2")]
    fn confidential_client() {
        let policy = Argon2::default();
        let pass = b"AB3fAj6GJpdxmEVeNCyPoA==";
        let client = Client::confidential(
            "ClientId",
            "https://example.com".parse::<Url>().unwrap().into(),
            "default".parse().unwrap(),
            pass,
        )
        .encode(&policy);
        let client = RegisteredClient::new(&client, &policy);
        assert!(client.check_authentication(None).is_err());
        assert!(client.check_authentication(Some(pass)).is_ok());
        assert!(client.check_authentication(Some(b"not the passphrase")).is_err());
        assert!(client.check_authentication(Some(b"")).is_err());
    }

    #[test]
    fn with_additional_redirect_uris() {
        let client_id = "ClientId";
        let redirect_uri: Url = "https://example.com/foo".parse().unwrap();
        let additional_redirect_uris: Vec<RegisteredUrl> =
            vec!["https://example.com/bar".parse::<Url>().unwrap().into()];
        let default_scope = "default".parse().unwrap();
        let client = Client::public(client_id, redirect_uri.into(), default_scope)
            .with_additional_redirect_uris(additional_redirect_uris);
        let mut client_map = ClientMap::new(NoopPasswordPolicy);
        client_map.register_client(client);

        assert_eq!(
            client_map
                .bound_redirect(ClientUrl {
                    client_id: Cow::from(client_id),
                    redirect_uri: Some(Cow::Borrowed(&"https://example.com/foo".parse().unwrap()))
                })
                .unwrap()
                .redirect_uri,
            Cow::<Url>::Owned("https://example.com/foo".parse().unwrap())
        );

        assert_eq!(
            client_map
                .bound_redirect(ClientUrl {
                    client_id: Cow::from(client_id),
                    redirect_uri: Some(Cow::Borrowed(&"https://example.com/bar".parse().unwrap()))
                })
                .unwrap()
                .redirect_uri,
            Cow::<Url>::Owned("https://example.com/bar".parse().unwrap())
        );

        assert!(client_map
            .bound_redirect(ClientUrl {
                client_id: Cow::from(client_id),
                redirect_uri: Some(Cow::Borrowed(&"https://example.com/baz".parse().unwrap()))
            })
            .is_err());
    }

    #[test]
    fn client_map() {
        let mut client_map = ClientMap::new(NoopPasswordPolicy);
        simple_test_suite(&mut client_map, ClientMap::register_client);
    }

    #[test]
    fn ignore_local_port_url_eq_local() {
        let url = IgnoreLocalPortUrl::new("https://localhost/cb").unwrap();
        let url2 = IgnoreLocalPortUrl::new("https://localhost:8000/cb").unwrap();

        let aliases = [
            "https://localhost/cb",
            "https://localhost:1313/cb",
            "https://localhost:8000/cb",
            "https://localhost:8080/cb",
            "https://localhost:4343/cb",
            "https://localhost:08000/cb",
            "https://localhost:0000008000/cb",
        ];

        let others = [
            "http://localhost/cb",
            "https://localhost/cb/",
            "https://127.0.0.1/cb",
            "http://127.0.0.1/cb",
        ];

        for alias in aliases.iter().map(|&a| IgnoreLocalPortUrl::new(a).unwrap()) {
            assert_eq!(url, alias);
            assert_eq!(url2, alias);
        }

        for other in others.iter().map(|&o| IgnoreLocalPortUrl::new(o).unwrap()) {
            assert_ne!(url, other);
            assert_ne!(url2, other);
        }
    }

    #[test]
    fn ignore_local_port_url_eq_not_local() {
        let url1 = IgnoreLocalPortUrl::new("https://example.com/cb").unwrap();
        let url2 = IgnoreLocalPortUrl::new("http://example.com/cb/").unwrap();

        let not_url1 = ["https://example.com/cb/", "https://example.com:443/cb"];

        let not_url2 = ["https://example.com/cb", "https://example.com:80/cb/"];

        assert_eq!(
            url1,
            IgnoreLocalPortUrl(IgnoreLocalPortUrlInternal::Exact(
                "https://example.com/cb".to_string()
            ))
        );
        assert_eq!(
            url2,
            IgnoreLocalPortUrl(IgnoreLocalPortUrlInternal::Exact(
                "http://example.com/cb/".to_string()
            ))
        );

        for different_url in not_url1.iter().map(|&a| IgnoreLocalPortUrl::new(a).unwrap()) {
            assert_ne!(url1, different_url);
        }

        for different_url in not_url2.iter().map(|&a| IgnoreLocalPortUrl::new(a).unwrap()) {
            assert_ne!(url2, different_url);
        }
    }

    #[test]
    fn ignore_local_port_url_new() {
        let locals = &[
            "https://localhost/callback",
            "https://localhost:8080/callback",
            "http://localhost:8080/callback",
            "https://localhost:8080",
        ];

        let exacts = &[
            "https://example.com:8000/callback",
            "https://example.com:8080/callback",
            "https://example.com:8888/callback",
            "https://localhost.com:8888/callback",
        ];

        for &local in locals {
            let mut parsed: Url = local.parse().unwrap();
            let _ = parsed.set_port(None);

            assert_eq!(
                local.parse(),
                Ok(IgnoreLocalPortUrl(IgnoreLocalPortUrlInternal::Local(parsed)))
            );
        }

        for &exact in exacts {
            assert_eq!(
                exact.parse(),
                Ok(IgnoreLocalPortUrl(IgnoreLocalPortUrlInternal::Exact(
                    exact.into()
                )))
            );
        }
    }

    #[test]
    fn roundtrip_serialization_ignore_local_port_url() {
        let url = "https://localhost/callback"
            .parse::<IgnoreLocalPortUrl>()
            .unwrap();
        let serialized = rmp_serde::to_vec(&url).unwrap();
        let deserialized = rmp_serde::from_slice::<IgnoreLocalPortUrl>(&serialized).unwrap();
        assert_eq!(url, deserialized);
    }

    #[test]
    fn deserialize_invalid_exact_url() {
        let url = "/callback";
        let serialized = rmp_serde::to_vec(&url).unwrap();
        let deserialized = rmp_serde::from_slice::<ExactUrl>(&serialized);
        assert!(deserialized.is_err());
    }

    #[test]
    fn roundtrip_serialization_exact_url() {
        let url = "https://example.com/callback".parse::<ExactUrl>().unwrap();
        let serialized = rmp_serde::to_vec(&url).unwrap();
        let deserialized = rmp_serde::from_slice::<ExactUrl>(&serialized).unwrap();
        assert_eq!(url, deserialized);
    }
}<|MERGE_RESOLUTION|>--- conflicted
+++ resolved
@@ -584,20 +584,10 @@
 #[cfg(feature = "argon2")]
 pub use self::argon2::Argon2;
 
-<<<<<<< HEAD
 #[cfg(feature = "argon2")]
 mod argon2 {
     use argon2::Config;
     use rand::{thread_rng, RngCore};
-=======
-impl PasswordPolicy for Argon2 {
-    fn store(&self, client_id: &str, passphrase: &[u8]) -> Vec<u8> {
-        let config = Config {
-            ad: client_id.as_bytes(),
-            secret: &[],
-            ..Config::rfc9106_low_mem()
-        };
->>>>>>> 0fee75d6
 
     use super::{PasswordPolicy, RegistrarError};
 
@@ -609,9 +599,11 @@
 
     impl PasswordPolicy for Argon2 {
         fn store(&self, client_id: &str, passphrase: &[u8]) -> Vec<u8> {
-            let mut config = Config::default();
-            config.ad = client_id.as_bytes();
-            config.secret = &[];
+            let config = Config {
+                ad: client_id.as_bytes(),
+                secret: &[],
+                ..Config::rfc9106_low_mem()
+            };
 
             let mut salt = vec![0; 32];
             thread_rng()
