--- conflicted
+++ resolved
@@ -68,22 +68,15 @@
 extern crate argonautica;
 extern crate base64;
 extern crate chrono;
-<<<<<<< HEAD
 extern crate hmac;
+extern crate once_cell;
 extern crate rand;
-=======
-extern crate once_cell;
->>>>>>> d9465752
-extern crate ring;
 extern crate rmp_serde;
 extern crate serde;
 #[macro_use]
 extern crate serde_derive;
 extern crate serde_json;
-<<<<<<< HEAD
 extern crate sha2;
-=======
->>>>>>> d9465752
 extern crate url;
 
 pub mod code_grant;
