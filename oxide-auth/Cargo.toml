--- conflicted
+++ resolved
@@ -25,12 +25,7 @@
 sha2 = "0.10.1"
 subtle = "2.4.1"
 rand = "0.8"
-<<<<<<< HEAD
-rust-argon2 = { version = "1.0", optional = true }
-=======
-rust-argon2 = "2.0"
-rmp-serde = "1.1"
->>>>>>> 0fee75d6
+rust-argon2 = { version = "2.0", optional = true }
 url = { version = "2.2.2", features = ["serde"] }
 
 [dev-dependencies]
