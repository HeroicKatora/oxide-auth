[package]
name = "db-example"
version = "0.0.0"
authors = ["liujing <liujingb@mail.taiji.com.cn>"]
edition = "2018"
license = "MIT OR Apache-2.0"
publish = false

[dependencies]
oxide-auth = { version = "0.5.0-preview.0", path = "../../../oxide-auth" }
oxide-auth-actix = { version = "0.1.0", path = "./../../../oxide-auth-actix" }
oxide-auth-db = { version = "0.1.0", path = "./../../"}
actix = { version = "0.11.1", default-features = false }
actix-rt = "2.2.0"
actix-web = { version = "4.0.0-beta.6", default-features = false }
env_logger = "0.7"
futures = "0.3"
reqwest = "=0.9.5"
serde = "1.0"
serde_json = "1.0"
<<<<<<< HEAD
serde_urlencoded = "^0.7"
=======
serde_urlencoded = "0.7.0"
>>>>>>> 883a57c3
url = "2"
anyhow = "1.0"
r2d2_redis = {version = "0.13"}
<|MERGE_RESOLUTION|>--- conflicted
+++ resolved
@@ -10,19 +10,15 @@
 oxide-auth = { version = "0.5.0-preview.0", path = "../../../oxide-auth" }
 oxide-auth-actix = { version = "0.1.0", path = "./../../../oxide-auth-actix" }
 oxide-auth-db = { version = "0.1.0", path = "./../../"}
-actix = { version = "0.11.1", default-features = false }
-actix-rt = "2.2.0"
-actix-web = { version = "4.0.0-beta.6", default-features = false }
+actix = { version = "0.12", default-features = false }
+actix-rt = "2.6.0"
+actix-web = { version = "4.0.0-beta.21", default-features = false }
 env_logger = "0.7"
 futures = "0.3"
 reqwest = "=0.9.5"
 serde = "1.0"
 serde_json = "1.0"
-<<<<<<< HEAD
 serde_urlencoded = "^0.7"
-=======
-serde_urlencoded = "0.7.0"
->>>>>>> 883a57c3
 url = "2"
 anyhow = "1.0"
 r2d2_redis = {version = "0.13"}
