--- conflicted
+++ resolved
@@ -1,10 +1,6 @@
 [package]
 name = "oxide-auth"
-<<<<<<< HEAD
-version = "0.4.0-rc.0"
-=======
-version = "0.3.1"
->>>>>>> d08c4985
+version = "0.4.0"
 authors = ["Andreas Molzer <andreas.molzer@gmx.de>"]
 repository = "https://github.com/HeroicKatora/oxide-auth.git"
 
@@ -19,7 +15,6 @@
 
 
 [dependencies]
-<<<<<<< HEAD
 base64 = "0.9"
 chrono = "0.4.2"
 serde = "1.0"
@@ -36,25 +31,6 @@
 rocket = { version = "0.4.0", optional = true }
 rouille = { version = "3.0", optional = true }
 serde_urlencoded = { version = "0.5.1", optional = true }
-=======
-base64 = "^0.9"
-chrono = "^0.4"
-futures = { version = "0.1.18", optional = true }
-gotham = { version = "^0.2", optional = true }
-gotham_derive = { version = "^0.2", optional = true }
-hyper = { version = "^0.11", optional = true }
-mime = { version = "^0.3", optional = true }
-iron = { version = "^0.6", optional = true }
-serde = "^1.0"
-serde_derive = "^1.0"
-serde_json = "^1.0"
-serde_urlencoded = { version = "0.5.1", optional = true }
-rand = "^0.4"
-ring = "0.13.0-alpha"
-rouille = { version = "^2.0", optional = true }
-rmp-serde = "^0.13"
-url = "^1.7"
->>>>>>> d08c4985
 urlencoded = { version = "^0.6", optional = true }
 
 # Gotham, not in used right now
@@ -63,7 +39,6 @@
 # hyper = { version = "^0.11", optional = true }
 
 [features]
-<<<<<<< HEAD
 default = ["actix-frontend"]
 actix-frontend = ["actix", "actix-web", "futures", "serde_urlencoded"]
 rouille-frontend = ["rouille", "serde_urlencoded"]
@@ -71,12 +46,6 @@
 
 # These frontends are disabled for now:
 # gotham-frontend = ["gotham", "gotham_derive", "hyper", "mime", "futures", "serde_urlencoded"]
-=======
-default = ["gotham-frontend", "iron-frontend", "rouille-frontend"]
-iron-frontend = ["iron", "urlencoded"]
-rouille-frontend = ["rouille", "serde_urlencoded"]
-gotham-frontend = ["gotham", "gotham_derive", "hyper", "mime", "futures"]
->>>>>>> d08c4985
 
 [dev-dependencies]
 reqwest = "^0.9"
